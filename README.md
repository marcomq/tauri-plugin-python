--- conflicted
+++ resolved
@@ -23,24 +23,17 @@
 | Android  | not yet    |
 | iOS      | ✓*        |
 
-<<<<<<< HEAD
 `*` Linux, Windows and MacOS support PyO3 and RustPython as interpreter. Android and IOS
 currently only supports RustPython. 
 Android and iOS might also be able to run PyO3 in theory but require to have CPython
 to be compiled for the target platform. I still need to figure out how to 
 cross compile python and PyO3 for iOS and Android. Ping me if you know how to do that.
 
-You might use this plugin to create simple prototype applications
-and later re-write functions in rust to improve
-performance, add a specific rust library or just call some 
-low-level code.
-=======
 You can use this plugin for fast prototypes or for production code. 
 It might be possible that you want to use some python library or code that
 is not available for rust yet.
 In case that you want to ship production software packages, you just need 
-to make sure to also ship the python code and python interpreter.
->>>>>>> 90229ab9
+to make sure to also ship the python code. If you use PyO3, you also need to ship libpython too.
 
 ## Example app
 
@@ -49,6 +42,10 @@
 
 
 ## Add the plugin to an existing tauri application
+
+
+These steps assume that you already have a basic tauri application available. Alternatively, you can immediately start with the example application.
+
 - run `npm run tauri add python`
 - add `src-tauri/src-python/main.py` and modify it acording to your needs, for example add `def greet_python(intput): return str(input) + " from python"`
 - modify `src-tauri/src/lib.rs` and change `.plugin(tauri_plugin_python::init())` to `.plugin(tauri_plugin_python::init(["greet_python"]))`; make sure you list all python functions you 
@@ -62,9 +59,7 @@
 
 Tauri events and calling js from python is currently not supported yet. You would need to use rust for that.
 
-## Manual plugin installation / usage
-
-These steps assume that you already have a basic tauri application available. Alternatively, you can immediately start with the example application.
+## Alternative manual plugin installation
 
 - `$ cargo add tauri-plugin-python`
 - `$ npm install tauri-plugin-python-api`
@@ -105,17 +100,10 @@
 Check the tauri and PyO3 documentation for additional info. 
 
 ## Security considerations
-<<<<<<< HEAD
-Generally, this plugin has been created by "security by default" concept. Python functions can onl be called if registered from rust during plugin initialization.
+Generally, this plugin has been created by "security by default" concept. Python functions can only be called if registered from rust during plugin initialization.
 
 Keep in mind that this plugin could make it possible to run arbitrary python code. 
-It is therefore highly recommended to **not make the user interface accessible by a network URL**. 
-=======
-Generally, this plugin has been created by "security by default" concept. Python functions can only be called if registered from rust.
-
-Keep in mind that this plugin can make it possible to run arbitrary python code. 
 It is therefore highly recommended to **make sure the user interface is not accessible by a network URL** in production. 
->>>>>>> 90229ab9
 
 The "runPython" command is disabled by default via permissions. If enabled, it is possible to 
 inject python code directly via javascript.
